--- conflicted
+++ resolved
@@ -20,9 +20,6 @@
 
 
 async def generate_and_fetch(generator):
-<<<<<<< HEAD
-    custom_image, prompt = await generator.generate_image_with_revised_prompt()
-=======
     """
     Generate an image using the generator class and fetch the resulting image.
 
@@ -30,9 +27,7 @@
     :return: PIL Image object.
     """
     custom_image = await generator.generate_image()
->>>>>>> 3eeee1bd
     image = await fetch_image(custom_image)
-    print("prompt: " + prompt)
     return image
 
 
