"""
Description: This file contains the FastAPI application that serves as the main entry point for the pipeline.
The pipeline is responsible for generating art images and placing them on a wall image asynchronously.
The pipeline uses the YOLO model for segmentation and the OpenAI DALL-E model for image generation.
The API key for the OpenAI API is loaded from the environment variables.
"""

# Import required libraries
from fastapi import FastAPI, HTTPException, UploadFile
from fastapi.staticfiles import StaticFiles
from pathlib import Path
from ultralytics import YOLO
from typing import List
from logger import log_debug, log_error, log_info, log_warning
import requests
import logging
import generation
import segmentation
import utils
import asyncio
import os
import io
import uuid

# Create FastAPI app instance
app = FastAPI()

# Load the YOLO segmentation model
model = YOLO("segmentation-v1.pt")

# Define the static directory to store images
STATIC_DIR = Path("static/images")
STATIC_DIR.mkdir(parents=True, exist_ok=True)  # Create directory if it doesn't exist

# Mount static files directory for serving generated images
app.mount("/static", StaticFiles(directory="static"), name="static")


async def segment_image(segmentor, wall):
    """
    Perform image segmentation on the given wall image.

    :param segmentor: An instance of the Segment class.
    :param wall: The input wall image.
    :return: Tuple (masks, combined_masks, cropped_objects), or (None, None, None) if no objects are detected.
    """
    log_debug("Segmenting the wall image...")
    masks = segmentor.predict(wall)  # Perform segmentation

    if masks is None or len(masks) == 0:
        log_warning("No objects found during segmentation!")
        return None, None, None

    log_info("Segmentation completed successfully.")

    # Combine all detected masks into a single mask
    combined_masks = utils.combine_masks(wall, masks)

    # Crop objects from the image using the combined mask
    cropped_objects = utils.crop_object_with_mask(wall, combined_masks)

    log_info("Masked objects cropped successfully.")
    return masks, combined_masks, cropped_objects


async def generate_images(generator, n):
    """
    Generate multiple images asynchronously.

    :param generator: An instance of the Generate class.
    :param n: Number of images to generate.
    :return: A list of generated images.
    """
    log_debug("Requesting OpenAI to generate art images...")

    # Use asyncio.gather to run multiple generation requests in parallel
    tasks = [utils.generate_and_fetch(generator) for _ in range(n)]

    return await asyncio.gather(*tasks)


<<<<<<< HEAD
def prompt_engineering(prompt, tags):
    role = "The next provided prompt is a order written by a client who wants to paint art on their wall, " \
           "only consider the art which must be painted and not the details about wall or anything else. "
    styles = "Also use the following styles: " + ", ".join(tags)
    engineered_prompt = role + styles + ". The order text is: " + prompt
    return engineered_prompt


# Define the main endpoint for generating art on a wall image
=======
>>>>>>> 3eeee1bd
@app.post("/generate-on-wall/")
async def main(image_url: str = "",
               prompt: str = "",
               tags: List[str] = None,
               box: List[float] = None,
               n: int = 4):
    """
    API endpoint to generate and place AI-generated art on a wall image.

    :param image_url: URL of the input wall image.
    :param prompt: Text prompt for art generation.
    :param tags: Additional tags to refine image generation.
    :param box: Coordinates defining the area where art should be placed.
    :param n: Number of image variations to generate.
    :return: List of processed images with art placed on the wall.
    """
    try:
        # Validate input parameters and log request details
        request_logger(image_url, prompt, tags, box, n)

        log_debug("Processing input data...")

        # Fetch the input wall image
        wall = await utils.fetch_image(image_url)
        if wall is None:
            log_error("Invalid image URL or image could not be fetched.")
            raise HTTPException(status_code=400, detail="Invalid image URL or image could not be fetched.")

        log_info("Wall image fetched successfully.")

        # Extract box dimensions for placing the generated art
        box_width, box_height, x_min, y_min = utils.get_box_coordinates(wall, box)
        log_info("Defined box coordinates successfully.")

        # Determine the best image size for generation
        size = utils.get_best_size(box_width, box_height)

        # Define generation model and parameters
        gen_model, quality = "dall-e-2", "standard"
<<<<<<< HEAD
        prompt = prompt_engineering(prompt, tags)
        log_info(f"Generator parameters were set successfully: gen_model={gen_model}, prompt={prompt}, size={size}, quality={quality}, n={n}")
=======
        prompt = prompt + ", " + ", ".join(tags)  # Append tags to the prompt

        log_info(f"Image generation parameters set: model={gen_model}, prompt={prompt}, size={size}, quality={quality}, n={n}")
>>>>>>> 3eeee1bd

        # Initialize segmentation and image generation classes
        segmentor = segmentation.Segment(model)
        generator = generation.Generate(gen_model, prompt, "256x256", quality, n)

        # Run segmentation and image generation asynchronously
        (masks, combined_masks, cropped_objects), generated_images = await asyncio.gather(
            segment_image(segmentor, wall),
            generate_images(generator, n)
        )

        log_info("Wall segmentation and art generation completed.")

        log_debug("Placing generated art on the wall...")
        final_images = []

        if masks is None:
            # If no segmentation masks are found, place art directly onto the wall
            for art in generated_images:
                wall_art = utils.place_art_in_box(wall, art, box_width, box_height, x_min, y_min)
                final_images.append(wall_art)
            log_info("Art placed directly on the wall.")
            return final_images

        # If segmentation is successful, overlay generated art while preserving detected objects
        for art in generated_images:
            wall_art = utils.place_art_in_box(wall, art, box_width, box_height, x_min, y_min)
            final_image = utils.return_cropped_object(wall_art, cropped_objects, combined_masks)
            log_info("Cropped objects returned successfully.")
            final_images.append(final_image)

        log_info("Art placement on the wall completed.")

        # Save final images to the static directory with unique filenames
        for i, img in enumerate(final_images):
            filename = f"{STATIC_DIR}/output_{uuid.uuid4().hex[:8]}.png"
            img.save(filename)
            print(f"Saved: {filename}")

    except HTTPException as e:
        log_error(f"HTTP server error: {str(e)}")
        raise e  # Rethrow HTTP exception

    except Exception as e:
        log_error(f"Internal server error: {str(e)}")
        raise HTTPException(status_code=500, detail=f"Internal server error: {str(e)}")


def request_logger(image_url, prompt, tags, box, n):
    """
    Validate and log incoming requests.

    :raises HTTPException: If input validation fails.
    """
    log_debug("Receiving request...")

    if not image_url:
        raise HTTPException(status_code=400, detail="Empty image URL in the request.")
    if not prompt:
        raise HTTPException(status_code=400, detail="Empty prompt in the request.")
    if not box:
        raise HTTPException(status_code=400, detail="Empty box coordinates in the request.")
    if len(box) != 4:
        raise HTTPException(status_code=400, detail="Invalid number of box coordinates in the request.")

    # Validate box coordinates
    for coord in box:
        if not isinstance(coord, float):
            raise HTTPException(status_code=400, detail="Box coordinates must be float.")
        if coord < 0 or coord > 1:
            raise HTTPException(status_code=400, detail="Invalid coordinates. Values must be between 0 and 1.")

    if box[0] > box[2] or box[1] > box[3]:
        raise HTTPException(status_code=400, detail="Invalid box coordinates. Check order of values.")

    log_info(f"Request validated successfully: image_url={image_url}, prompt={prompt}, tags={tags}, box={box}, n={n}")<|MERGE_RESOLUTION|>--- conflicted
+++ resolved
@@ -79,18 +79,6 @@
     return await asyncio.gather(*tasks)
 
 
-<<<<<<< HEAD
-def prompt_engineering(prompt, tags):
-    role = "The next provided prompt is a order written by a client who wants to paint art on their wall, " \
-           "only consider the art which must be painted and not the details about wall or anything else. "
-    styles = "Also use the following styles: " + ", ".join(tags)
-    engineered_prompt = role + styles + ". The order text is: " + prompt
-    return engineered_prompt
-
-
-# Define the main endpoint for generating art on a wall image
-=======
->>>>>>> 3eeee1bd
 @app.post("/generate-on-wall/")
 async def main(image_url: str = "",
                prompt: str = "",
@@ -130,14 +118,9 @@
 
         # Define generation model and parameters
         gen_model, quality = "dall-e-2", "standard"
-<<<<<<< HEAD
-        prompt = prompt_engineering(prompt, tags)
-        log_info(f"Generator parameters were set successfully: gen_model={gen_model}, prompt={prompt}, size={size}, quality={quality}, n={n}")
-=======
         prompt = prompt + ", " + ", ".join(tags)  # Append tags to the prompt
 
         log_info(f"Image generation parameters set: model={gen_model}, prompt={prompt}, size={size}, quality={quality}, n={n}")
->>>>>>> 3eeee1bd
 
         # Initialize segmentation and image generation classes
         segmentor = segmentation.Segment(model)
